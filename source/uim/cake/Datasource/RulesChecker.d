--- conflicted
+++ resolved
@@ -215,12 +215,8 @@
      * @return bool
      * @throws \InvalidArgumentException if an invalid mode is passed.
      */
-<<<<<<< HEAD
     bool check(IEntity $entity, string myMode, array myOptions = [])
     {
-=======
-    bool check(IEntity $entity, string myMode, array myOptions = []) {
->>>>>>> ab13d430
         if (myMode === self::CREATE) {
             return this.checkCreate($entity, myOptions);
         }
@@ -243,12 +239,8 @@
      * @param \Cake\Datasource\IEntity $entity The entity to check for validity.
      * @param array<string, mixed> myOptions Extra options to pass to checker functions.
      */
-<<<<<<< HEAD
     bool checkCreate(IEntity $entity, array myOptions = [])
     {
-=======
-    bool checkCreate(IEntity $entity, array myOptions = []) {
->>>>>>> ab13d430
         return this._checkRules($entity, myOptions, array_merge(this._rules, this._createRules));
     }
 
@@ -259,12 +251,8 @@
      * @param \Cake\Datasource\IEntity $entity The entity to check for validity.
      * @param array<string, mixed> myOptions Extra options to pass to checker functions.
      */
-<<<<<<< HEAD
     bool checkUpdate(IEntity $entity, array myOptions = [])
     {
-=======
-    bool checkUpdate(IEntity $entity, array myOptions = []) {
->>>>>>> ab13d430
         return this._checkRules($entity, myOptions, array_merge(this._rules, this._updateRules));
     }
 
@@ -275,12 +263,8 @@
      * @param \Cake\Datasource\IEntity $entity The entity to check for validity.
      * @param array<string, mixed> myOptions Extra options to pass to checker functions.
      */
-<<<<<<< HEAD
     bool checkDelete(IEntity $entity, array myOptions = [])
     {
-=======
-    bool checkDelete(IEntity $entity, array myOptions = []) {
->>>>>>> ab13d430
         return this._checkRules($entity, myOptions, this._deleteRules);
     }
 
@@ -293,12 +277,8 @@
      * @param array<\Cake\Datasource\RuleInvoker> $rules The list of rules that must be checked.
      * @return bool
      */
-<<<<<<< HEAD
     protected bool _checkRules(IEntity $entity, array myOptions = [], array $rules = [])
     {
-=======
-    protected bool _checkRules(IEntity $entity, array myOptions = [], array $rules = []) {
->>>>>>> ab13d430
         $success = true;
         myOptions += this._options;
         foreach ($rules as $rule) {
